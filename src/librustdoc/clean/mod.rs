// Copyright 2012-2013 The Rust Project Developers. See the COPYRIGHT
// file at the top-level directory of this distribution and at
// http://rust-lang.org/COPYRIGHT.
//
// Licensed under the Apache License, Version 2.0 <LICENSE-APACHE or
// http://www.apache.org/licenses/LICENSE-2.0> or the MIT license
// <LICENSE-MIT or http://opensource.org/licenses/MIT>, at your
// option. This file may not be copied, modified, or distributed
// except according to those terms.

//! This module contains the "cleaned" pieces of the AST, and the functions
//! that clean them.

pub use self::ImplMethod::*;
pub use self::Type::*;
pub use self::PrimitiveType::*;
pub use self::TypeKind::*;
pub use self::StructField::*;
pub use self::VariantKind::*;
pub use self::Mutability::*;
pub use self::ViewItemInner::*;
pub use self::ViewPath::*;
pub use self::ItemEnum::*;
pub use self::Attribute::*;
pub use self::TyParamBound::*;
pub use self::SelfTy::*;
pub use self::FunctionRetTy::*;
pub use self::TraitMethod::*;

use syntax;
use syntax::ast;
use syntax::ast_util;
use syntax::ast_util::PostExpansionMethod;
use syntax::attr;
use syntax::attr::{AttributeMethods, AttrMetaMethods};
use syntax::codemap::{DUMMY_SP, Pos, Spanned};
use syntax::parse::token::{self, InternedString, special_idents};
use syntax::ptr::P;

use rustc_trans::back::link;
use rustc::metadata::cstore;
use rustc::metadata::csearch;
use rustc::metadata::decoder;
use rustc::middle::def;
use rustc::middle::subst::{self, ParamSpace, VecPerParamSpace};
use rustc::middle::ty;
use rustc::middle::stability;

use std::rc::Rc;
use std::u32;
use std::str::Str as StrTrait; // Conflicts with Str variant
use std::path::Path as FsPath; // Conflicts with Path struct

use core::DocContext;
use doctree;
use visit_ast;

/// A stable identifier to the particular version of JSON output.
/// Increment this when the `Crate` and related structures change.
pub static SCHEMA_VERSION: &'static str = "0.8.3";

mod inline;

// extract the stability index for a node from tcx, if possible
fn get_stability(cx: &DocContext, def_id: ast::DefId) -> Option<Stability> {
    cx.tcx_opt().and_then(|tcx| stability::lookup(tcx, def_id)).clean(cx)
}

pub trait Clean<T> {
    fn clean(&self, cx: &DocContext) -> T;
}

impl<T: Clean<U>, U> Clean<Vec<U>> for Vec<T> {
    fn clean(&self, cx: &DocContext) -> Vec<U> {
        self.iter().map(|x| x.clean(cx)).collect()
    }
}

impl<T: Clean<U>, U> Clean<VecPerParamSpace<U>> for VecPerParamSpace<T> {
    fn clean(&self, cx: &DocContext) -> VecPerParamSpace<U> {
        self.map(|x| x.clean(cx))
    }
}

impl<T: Clean<U>, U> Clean<U> for P<T> {
    fn clean(&self, cx: &DocContext) -> U {
        (**self).clean(cx)
    }
}

impl<T: Clean<U>, U> Clean<U> for Rc<T> {
    fn clean(&self, cx: &DocContext) -> U {
        (**self).clean(cx)
    }
}

impl<T: Clean<U>, U> Clean<Option<U>> for Option<T> {
    fn clean(&self, cx: &DocContext) -> Option<U> {
        match self {
            &None => None,
            &Some(ref v) => Some(v.clean(cx))
        }
    }
}

impl<T, U> Clean<U> for ty::Binder<T> where T: Clean<U> {
    fn clean(&self, cx: &DocContext) -> U {
        self.0.clean(cx)
    }
}

impl<T: Clean<U>, U> Clean<Vec<U>> for syntax::owned_slice::OwnedSlice<T> {
    fn clean(&self, cx: &DocContext) -> Vec<U> {
        self.iter().map(|x| x.clean(cx)).collect()
    }
}

#[derive(Clone, RustcEncodable, RustcDecodable, Show)]
pub struct Crate {
    pub name: String,
    pub src: FsPath,
    pub module: Option<Item>,
    pub externs: Vec<(ast::CrateNum, ExternalCrate)>,
    pub primitives: Vec<PrimitiveType>,
}

impl<'a, 'tcx> Clean<Crate> for visit_ast::RustdocVisitor<'a, 'tcx> {
    fn clean(&self, cx: &DocContext) -> Crate {
        use rustc::session::config::Input;

        let mut externs = Vec::new();
        cx.sess().cstore.iter_crate_data(|n, meta| {
            externs.push((n, meta.clean(cx)));
        });
        externs.sort_by(|&(a, _), &(b, _)| a.cmp(&b));

        // Figure out the name of this crate
        let input = &cx.input;
        let name = link::find_crate_name(None, self.attrs.as_slice(), input);

        // Clean the crate, translating the entire libsyntax AST to one that is
        // understood by rustdoc.
        let mut module = self.module.clean(cx);

        // Collect all inner modules which are tagged as implementations of
        // primitives.
        //
        // Note that this loop only searches the top-level items of the crate,
        // and this is intentional. If we were to search the entire crate for an
        // item tagged with `#[doc(primitive)]` then we we would also have to
        // search the entirety of external modules for items tagged
        // `#[doc(primitive)]`, which is a pretty inefficient process (decoding
        // all that metadata unconditionally).
        //
        // In order to keep the metadata load under control, the
        // `#[doc(primitive)]` feature is explicitly designed to only allow the
        // primitive tags to show up as the top level items in a crate.
        //
        // Also note that this does not attempt to deal with modules tagged
        // duplicately for the same primitive. This is handled later on when
        // rendering by delegating everything to a hash map.
        let mut primitives = Vec::new();
        {
            let m = match module.inner {
                ModuleItem(ref mut m) => m,
                _ => unreachable!(),
            };
            let mut tmp = Vec::new();
            for child in m.items.iter_mut() {
                match child.inner {
                    ModuleItem(..) => {}
                    _ => continue,
                }
                let prim = match PrimitiveType::find(child.attrs.as_slice()) {
                    Some(prim) => prim,
                    None => continue,
                };
                primitives.push(prim);
                tmp.push(Item {
                    source: Span::empty(),
                    name: Some(prim.to_url_str().to_string()),
                    attrs: child.attrs.clone(),
                    visibility: Some(ast::Public),
                    stability: None,
                    def_id: ast_util::local_def(prim.to_node_id()),
                    inner: PrimitiveItem(prim),
                });
            }
            m.items.extend(tmp.into_iter());
        }

        let src = match cx.input {
            Input::File(ref path) => path.clone(),
            Input::Str(_) => FsPath::new("") // FIXME: this is wrong
        };

        Crate {
            name: name.to_string(),
            src: src,
            module: Some(module),
            externs: externs,
            primitives: primitives,
        }
    }
}

#[derive(Clone, RustcEncodable, RustcDecodable, Show)]
pub struct ExternalCrate {
    pub name: String,
    pub attrs: Vec<Attribute>,
    pub primitives: Vec<PrimitiveType>,
}

impl Clean<ExternalCrate> for cstore::crate_metadata {
    fn clean(&self, cx: &DocContext) -> ExternalCrate {
        let mut primitives = Vec::new();
        cx.tcx_opt().map(|tcx| {
            csearch::each_top_level_item_of_crate(&tcx.sess.cstore,
                                                  self.cnum,
                                                  |def, _, _| {
                let did = match def {
                    decoder::DlDef(def::DefMod(did)) => did,
                    _ => return
                };
                let attrs = inline::load_attrs(cx, tcx, did);
                PrimitiveType::find(attrs.as_slice()).map(|prim| primitives.push(prim));
            })
        });
        ExternalCrate {
            name: self.name.to_string(),
            attrs: decoder::get_crate_attributes(self.data()).clean(cx),
            primitives: primitives,
        }
    }
}

/// Anything with a source location and set of attributes and, optionally, a
/// name. That is, anything that can be documented. This doesn't correspond
/// directly to the AST's concept of an item; it's a strict superset.
#[derive(Clone, RustcEncodable, RustcDecodable, Show)]
pub struct Item {
    /// Stringified span
    pub source: Span,
    /// Not everything has a name. E.g., impls
    pub name: Option<String>,
    pub attrs: Vec<Attribute> ,
    pub inner: ItemEnum,
    pub visibility: Option<Visibility>,
    pub def_id: ast::DefId,
    pub stability: Option<Stability>,
}

impl Item {
    /// Finds the `doc` attribute as a List and returns the list of attributes
    /// nested inside.
    pub fn doc_list<'a>(&'a self) -> Option<&'a [Attribute]> {
        for attr in self.attrs.iter() {
            match *attr {
                List(ref x, ref list) if "doc" == *x => {
                    return Some(list.as_slice());
                }
                _ => {}
            }
        }
        return None;
    }

    /// Finds the `doc` attribute as a NameValue and returns the corresponding
    /// value found.
    pub fn doc_value<'a>(&'a self) -> Option<&'a str> {
        for attr in self.attrs.iter() {
            match *attr {
                NameValue(ref x, ref v) if "doc" == *x => {
                    return Some(v.as_slice());
                }
                _ => {}
            }
        }
        return None;
    }

    pub fn is_hidden_from_doc(&self) -> bool {
        match self.doc_list() {
            Some(ref l) => {
                for innerattr in l.iter() {
                    match *innerattr {
                        Word(ref s) if "hidden" == *s => {
                            return true
                        }
                        _ => (),
                    }
                }
            },
            None => ()
        }
        return false;
    }

    pub fn is_mod(&self) -> bool {
        match self.inner { ModuleItem(..) => true, _ => false }
    }
    pub fn is_trait(&self) -> bool {
        match self.inner { TraitItem(..) => true, _ => false }
    }
    pub fn is_struct(&self) -> bool {
        match self.inner { StructItem(..) => true, _ => false }
    }
    pub fn is_enum(&self) -> bool {
        match self.inner { EnumItem(..) => true, _ => false }
    }
    pub fn is_fn(&self) -> bool {
        match self.inner { FunctionItem(..) => true, _ => false }
    }
}

#[derive(Clone, RustcEncodable, RustcDecodable, Show)]
pub enum ItemEnum {
    StructItem(Struct),
    EnumItem(Enum),
    FunctionItem(Function),
    ModuleItem(Module),
    TypedefItem(Typedef),
    StaticItem(Static),
    ConstantItem(Constant),
    TraitItem(Trait),
    ImplItem(Impl),
    /// `use` and `extern crate`
    ViewItemItem(ViewItem),
    /// A method signature only. Used for required methods in traits (ie,
    /// non-default-methods).
    TyMethodItem(TyMethod),
    /// A method with a body.
    MethodItem(Method),
    StructFieldItem(StructField),
    VariantItem(Variant),
    /// `fn`s from an extern block
    ForeignFunctionItem(Function),
    /// `static`s from an extern block
    ForeignStaticItem(Static),
    MacroItem(Macro),
    PrimitiveItem(PrimitiveType),
    AssociatedTypeItem(TyParam),
}

#[derive(Clone, RustcEncodable, RustcDecodable, Show)]
pub struct Module {
    pub items: Vec<Item>,
    pub is_crate: bool,
}

impl Clean<Item> for doctree::Module {
    fn clean(&self, cx: &DocContext) -> Item {
        let name = if self.name.is_some() {
            self.name.unwrap().clean(cx)
        } else {
            "".to_string()
        };
        let mut foreigns = Vec::new();
        for subforeigns in self.foreigns.clean(cx).into_iter() {
            for foreign in subforeigns.into_iter() {
                foreigns.push(foreign)
            }
        }
        let items: Vec<Vec<Item> > = vec!(
            self.structs.clean(cx),
            self.enums.clean(cx),
            self.fns.clean(cx),
            foreigns,
            self.mods.clean(cx),
            self.typedefs.clean(cx),
            self.statics.clean(cx),
            self.constants.clean(cx),
            self.traits.clean(cx),
            self.impls.clean(cx),
            self.view_items.clean(cx).into_iter()
                           .flat_map(|s| s.into_iter()).collect(),
            self.macros.clean(cx),
        );

        // determine if we should display the inner contents or
        // the outer `mod` item for the source code.
        let whence = {
            let cm = cx.sess().codemap();
            let outer = cm.lookup_char_pos(self.where_outer.lo);
            let inner = cm.lookup_char_pos(self.where_inner.lo);
            if outer.file.start_pos == inner.file.start_pos {
                // mod foo { ... }
                self.where_outer
            } else {
                // mod foo; (and a separate FileMap for the contents)
                self.where_inner
            }
        };

        Item {
            name: Some(name),
            attrs: self.attrs.clean(cx),
            source: whence.clean(cx),
            visibility: self.vis.clean(cx),
            stability: self.stab.clean(cx),
            def_id: ast_util::local_def(self.id),
            inner: ModuleItem(Module {
               is_crate: self.is_crate,
               items: items.iter()
                           .flat_map(|x| x.iter().map(|x| (*x).clone()))
                           .collect(),
            })
        }
    }
}

#[derive(Clone, RustcEncodable, RustcDecodable, PartialEq, Show)]
pub enum Attribute {
    Word(String),
    List(String, Vec<Attribute> ),
    NameValue(String, String)
}

impl Clean<Attribute> for ast::MetaItem {
    fn clean(&self, cx: &DocContext) -> Attribute {
        match self.node {
            ast::MetaWord(ref s) => Word(s.get().to_string()),
            ast::MetaList(ref s, ref l) => {
                List(s.get().to_string(), l.clean(cx))
            }
            ast::MetaNameValue(ref s, ref v) => {
                NameValue(s.get().to_string(), lit_to_string(v))
            }
        }
    }
}

impl Clean<Attribute> for ast::Attribute {
    fn clean(&self, cx: &DocContext) -> Attribute {
        self.with_desugared_doc(|a| a.node.value.clean(cx))
    }
}

// This is a rough approximation that gets us what we want.
impl attr::AttrMetaMethods for Attribute {
    fn name(&self) -> InternedString {
        match *self {
            Word(ref n) | List(ref n, _) | NameValue(ref n, _) => {
                token::intern_and_get_ident(n.as_slice())
            }
        }
    }

    fn value_str(&self) -> Option<InternedString> {
        match *self {
            NameValue(_, ref v) => {
                Some(token::intern_and_get_ident(v.as_slice()))
            }
            _ => None,
        }
    }
    fn meta_item_list<'a>(&'a self) -> Option<&'a [P<ast::MetaItem>]> { None }
}
impl<'a> attr::AttrMetaMethods for &'a Attribute {
    fn name(&self) -> InternedString { (**self).name() }
    fn value_str(&self) -> Option<InternedString> { (**self).value_str() }
    fn meta_item_list(&self) -> Option<&[P<ast::MetaItem>]> { None }
}

#[derive(Clone, RustcEncodable, RustcDecodable, PartialEq, Show)]
pub struct TyParam {
    pub name: String,
    pub did: ast::DefId,
    pub bounds: Vec<TyParamBound>,
    pub default: Option<Type>,
}

impl Clean<TyParam> for ast::TyParam {
    fn clean(&self, cx: &DocContext) -> TyParam {
        TyParam {
            name: self.ident.clean(cx),
            did: ast::DefId { krate: ast::LOCAL_CRATE, node: self.id },
            bounds: self.bounds.clean(cx),
            default: self.default.clean(cx),
        }
    }
}

impl<'tcx> Clean<TyParam> for ty::TypeParameterDef<'tcx> {
    fn clean(&self, cx: &DocContext) -> TyParam {
        cx.external_typarams.borrow_mut().as_mut().unwrap()
          .insert(self.def_id, self.name.clean(cx));
        let bounds = self.bounds.clean(cx);
        TyParam {
            name: self.name.clean(cx),
            did: self.def_id,
            bounds: bounds,
            default: self.default.clean(cx),
        }
    }
}

#[derive(Clone, RustcEncodable, RustcDecodable, PartialEq, Show)]
pub enum TyParamBound {
    RegionBound(Lifetime),
    TraitBound(PolyTrait, ast::TraitBoundModifier)
}

impl Clean<TyParamBound> for ast::TyParamBound {
    fn clean(&self, cx: &DocContext) -> TyParamBound {
        match *self {
            ast::RegionTyParamBound(lt) => RegionBound(lt.clean(cx)),
            ast::TraitTyParamBound(ref t, modifier) => TraitBound(t.clean(cx), modifier),
        }
    }
}

impl<'tcx> Clean<(Vec<TyParamBound>, Vec<TypeBinding>)> for ty::ExistentialBounds<'tcx> {
    fn clean(&self, cx: &DocContext) -> (Vec<TyParamBound>, Vec<TypeBinding>) {
        let mut tp_bounds = vec![];
        self.region_bound.clean(cx).map(|b| tp_bounds.push(RegionBound(b)));
        for bb in self.builtin_bounds.iter() {
            tp_bounds.push(bb.clean(cx));
        }

        let mut bindings = vec![];
        for &ty::Binder(ref pb) in self.projection_bounds.iter() {
            bindings.push(TypeBinding {
                name: pb.projection_ty.item_name.clean(cx),
                ty: pb.ty.clean(cx)
            });
        }

        (tp_bounds, bindings)
    }
}

fn external_path_params(cx: &DocContext, trait_did: Option<ast::DefId>,
                        bindings: Vec<TypeBinding>, substs: &subst::Substs) -> PathParameters {
    use rustc::middle::ty::sty;
    let lifetimes = substs.regions().get_slice(subst::TypeSpace)
                    .iter()
                    .filter_map(|v| v.clean(cx))
                    .collect();
    let types = substs.types.get_slice(subst::TypeSpace).to_vec();

    match (trait_did, cx.tcx_opt()) {
        // Attempt to sugar an external path like Fn<(A, B,), C> to Fn(A, B) -> C
        (Some(did), Some(ref tcx)) if tcx.lang_items.fn_trait_kind(did).is_some() => {
            assert_eq!(types.len(), 2);
            let inputs = match types[0].sty {
                sty::ty_tup(ref tys) => tys.iter().map(|t| t.clean(cx)).collect(),
                _ => {
                    return PathParameters::AngleBracketed {
                        lifetimes: lifetimes,
                        types: types.clean(cx),
                        bindings: bindings
                    }
                }
            };
            let output = match types[1].sty {
                sty::ty_tup(ref v) if v.is_empty() => None, // -> ()
                _ => Some(types[1].clean(cx))
            };
            PathParameters::Parenthesized {
                inputs: inputs,
                output: output
            }
        },
        (_, _) => {
            PathParameters::AngleBracketed {
                lifetimes: lifetimes,
                types: types.clean(cx),
                bindings: bindings
            }
        }
    }
}

// trait_did should be set to a trait's DefId if called on a TraitRef, in order to sugar
// from Fn<(A, B,), C> to Fn(A, B) -> C
fn external_path(cx: &DocContext, name: &str, trait_did: Option<ast::DefId>,
                 bindings: Vec<TypeBinding>, substs: &subst::Substs) -> Path {
    Path {
        global: false,
        segments: vec![PathSegment {
            name: name.to_string(),
            params: external_path_params(cx, trait_did, bindings, substs)
        }],
    }
}

impl Clean<TyParamBound> for ty::BuiltinBound {
    fn clean(&self, cx: &DocContext) -> TyParamBound {
        let tcx = match cx.tcx_opt() {
            Some(tcx) => tcx,
            None => return RegionBound(Lifetime::statik())
        };
        let empty = subst::Substs::empty();
        let (did, path) = match *self {
            ty::BoundSend =>
                (tcx.lang_items.send_trait().unwrap(),
                 external_path(cx, "Send", None, vec![], &empty)),
            ty::BoundSized =>
                (tcx.lang_items.sized_trait().unwrap(),
                 external_path(cx, "Sized", None, vec![], &empty)),
            ty::BoundCopy =>
                (tcx.lang_items.copy_trait().unwrap(),
                 external_path(cx, "Copy", None, vec![], &empty)),
            ty::BoundSync =>
                (tcx.lang_items.sync_trait().unwrap(),
                 external_path(cx, "Sync", None, vec![], &empty)),
        };
        let fqn = csearch::get_item_path(tcx, did);
        let fqn = fqn.into_iter().map(|i| i.to_string()).collect();
        cx.external_paths.borrow_mut().as_mut().unwrap().insert(did,
                                                                (fqn, TypeTrait));
        TraitBound(PolyTrait {
            trait_: ResolvedPath {
                path: path,
                typarams: None,
                did: did,
            },
            lifetimes: vec![]
        }, ast::TraitBoundModifier::None)
    }
}

impl<'tcx> Clean<TyParamBound> for ty::TraitRef<'tcx> {
    fn clean(&self, cx: &DocContext) -> TyParamBound {
        let tcx = match cx.tcx_opt() {
            Some(tcx) => tcx,
            None => return RegionBound(Lifetime::statik())
        };
        let fqn = csearch::get_item_path(tcx, self.def_id);
        let fqn = fqn.into_iter().map(|i| i.to_string())
                     .collect::<Vec<String>>();
        let path = external_path(cx, fqn.last().unwrap().as_slice(),
                                 Some(self.def_id), vec![], self.substs);
        cx.external_paths.borrow_mut().as_mut().unwrap().insert(self.def_id,
                                                            (fqn, TypeTrait));

        debug!("ty::TraitRef\n  substs.types(TypeSpace): {:?}\n",
               self.substs.types.get_slice(ParamSpace::TypeSpace));

        // collect any late bound regions
        let mut late_bounds = vec![];
        for &ty_s in self.substs.types.get_slice(ParamSpace::TypeSpace).iter() {
            use rustc::middle::ty::{Region, sty};
            if let sty::ty_tup(ref ts) = ty_s.sty {
                for &ty_s in ts.iter() {
                    if let sty::ty_rptr(ref reg, _) = ty_s.sty {
                        if let &Region::ReLateBound(_, _) = *reg {
                            debug!("  hit an ReLateBound {:?}", reg);
                            if let Some(lt) = reg.clean(cx) {
                                late_bounds.push(lt)
                            }
                        }
                    }
                }
            }
        }

        TraitBound(PolyTrait {
            trait_: ResolvedPath { path: path, typarams: None, did: self.def_id, },
            lifetimes: late_bounds
        }, ast::TraitBoundModifier::None)
    }
}

impl<'tcx> Clean<Vec<TyParamBound>> for ty::ParamBounds<'tcx> {
    fn clean(&self, cx: &DocContext) -> Vec<TyParamBound> {
        let mut v = Vec::new();
        for t in self.trait_bounds.iter() {
            v.push(t.clean(cx));
        }
        for r in self.region_bounds.iter().filter_map(|r| r.clean(cx)) {
            v.push(RegionBound(r));
        }
        v
    }
}

impl<'tcx> Clean<Option<Vec<TyParamBound>>> for subst::Substs<'tcx> {
    fn clean(&self, cx: &DocContext) -> Option<Vec<TyParamBound>> {
        let mut v = Vec::new();
        v.extend(self.regions().iter().filter_map(|r| r.clean(cx)).map(RegionBound));
        v.extend(self.types.iter().map(|t| TraitBound(PolyTrait {
            trait_: t.clean(cx),
            lifetimes: vec![]
        }, ast::TraitBoundModifier::None)));
        if v.len() > 0 {Some(v)} else {None}
    }
}

#[derive(Clone, RustcEncodable, RustcDecodable, PartialEq, Show)]
pub struct Lifetime(String);

impl Lifetime {
    pub fn get_ref<'a>(&'a self) -> &'a str {
        let Lifetime(ref s) = *self;
        let s: &'a str = s.as_slice();
        return s;
    }

    pub fn statik() -> Lifetime {
        Lifetime("'static".to_string())
    }
}

impl Clean<Lifetime> for ast::Lifetime {
    fn clean(&self, _: &DocContext) -> Lifetime {
        Lifetime(token::get_name(self.name).get().to_string())
    }
}

impl Clean<Lifetime> for ast::LifetimeDef {
    fn clean(&self, _: &DocContext) -> Lifetime {
        Lifetime(token::get_name(self.lifetime.name).get().to_string())
    }
}

impl Clean<Lifetime> for ty::RegionParameterDef {
    fn clean(&self, _: &DocContext) -> Lifetime {
        Lifetime(token::get_name(self.name).get().to_string())
    }
}

impl Clean<Option<Lifetime>> for ty::Region {
    fn clean(&self, cx: &DocContext) -> Option<Lifetime> {
        match *self {
            ty::ReStatic => Some(Lifetime::statik()),
            ty::ReLateBound(_, ty::BrNamed(_, name)) =>
                Some(Lifetime(token::get_name(name).get().to_string())),
            ty::ReEarlyBound(_, _, _, name) => Some(Lifetime(name.clean(cx))),

            ty::ReLateBound(..) |
            ty::ReFree(..) |
            ty::ReScope(..) |
            ty::ReInfer(..) |
            ty::ReEmpty(..) => None
        }
    }
}

#[derive(Clone, RustcEncodable, RustcDecodable, PartialEq, Show)]
pub enum WherePredicate {
    BoundPredicate { ty: Type, bounds: Vec<TyParamBound> },
    RegionPredicate { lifetime: Lifetime, bounds: Vec<Lifetime>},
    EqPredicate { lhs: Type, rhs: Type }
}

impl Clean<WherePredicate> for ast::WherePredicate {
    fn clean(&self, cx: &DocContext) -> WherePredicate {
        match *self {
            ast::WherePredicate::BoundPredicate(ref wbp) => {
                WherePredicate::BoundPredicate {
                    ty: wbp.bounded_ty.clean(cx),
                    bounds: wbp.bounds.clean(cx)
                }
            }

            ast::WherePredicate::RegionPredicate(ref wrp) => {
                WherePredicate::RegionPredicate {
                    lifetime: wrp.lifetime.clean(cx),
                    bounds: wrp.bounds.clean(cx)
                }
            }

            ast::WherePredicate::EqPredicate(_) => {
                unimplemented!() // FIXME(#20041)
            }
        }
    }
}

impl<'a> Clean<WherePredicate> for ty::Predicate<'a> {
    fn clean(&self, cx: &DocContext) -> WherePredicate {
        use rustc::middle::ty::Predicate;

        match *self {
            Predicate::Trait(ref pred) => pred.clean(cx),
            Predicate::Equate(ref pred) => pred.clean(cx),
            Predicate::RegionOutlives(ref pred) => pred.clean(cx),
            Predicate::TypeOutlives(ref pred) => pred.clean(cx),
            Predicate::Projection(ref pred) => pred.clean(cx)
        }
    }
}

impl<'a> Clean<WherePredicate> for ty::TraitPredicate<'a> {
    fn clean(&self, cx: &DocContext) -> WherePredicate {
        WherePredicate::BoundPredicate {
            ty: self.trait_ref.substs.self_ty().clean(cx).unwrap(),
            bounds: vec![self.trait_ref.clean(cx)]
        }
    }
}

impl<'tcx> Clean<WherePredicate> for ty::EquatePredicate<'tcx> {
    fn clean(&self, cx: &DocContext) -> WherePredicate {
        let ty::EquatePredicate(ref lhs, ref rhs) = *self;
        WherePredicate::EqPredicate {
            lhs: lhs.clean(cx),
            rhs: rhs.clean(cx)
        }
    }
}

impl Clean<WherePredicate> for ty::OutlivesPredicate<ty::Region, ty::Region> {
    fn clean(&self, cx: &DocContext) -> WherePredicate {
        let ty::OutlivesPredicate(ref a, ref b) = *self;
        WherePredicate::RegionPredicate {
            lifetime: a.clean(cx).unwrap(),
            bounds: vec![b.clean(cx).unwrap()]
        }
    }
}

impl<'tcx> Clean<WherePredicate> for ty::OutlivesPredicate<ty::Ty<'tcx>, ty::Region> {
    fn clean(&self, cx: &DocContext) -> WherePredicate {
        let ty::OutlivesPredicate(ref ty, ref lt) = *self;

        WherePredicate::BoundPredicate {
            ty: ty.clean(cx),
            bounds: vec![TyParamBound::RegionBound(lt.clean(cx).unwrap())]
        }
    }
}

impl<'tcx> Clean<WherePredicate> for ty::ProjectionPredicate<'tcx> {
    fn clean(&self, cx: &DocContext) -> WherePredicate {
        WherePredicate::EqPredicate {
            lhs: self.projection_ty.clean(cx),
            rhs: self.ty.clean(cx)
        }
    }
}

impl<'tcx> Clean<Type> for ty::ProjectionTy<'tcx> {
    fn clean(&self, cx: &DocContext) -> Type {
        let trait_ = match self.trait_ref.clean(cx) {
            TyParamBound::TraitBound(t, _) => t.trait_,
            TyParamBound::RegionBound(_) => panic!("cleaning a trait got a region??"),
        };
        Type::QPath {
            name: self.item_name.clean(cx),
            self_type: box self.trait_ref.self_ty().clean(cx),
            trait_: box trait_
        }
    }
}

// maybe use a Generic enum and use ~[Generic]?
#[derive(Clone, RustcEncodable, RustcDecodable, PartialEq, Show)]
pub struct Generics {
    pub lifetimes: Vec<Lifetime>,
    pub type_params: Vec<TyParam>,
    pub where_predicates: Vec<WherePredicate>
}

impl Clean<Generics> for ast::Generics {
    fn clean(&self, cx: &DocContext) -> Generics {
        Generics {
            lifetimes: self.lifetimes.clean(cx),
            type_params: self.ty_params.clean(cx),
            where_predicates: self.where_clause.predicates.clean(cx)
        }
    }
}

impl<'a, 'tcx> Clean<Generics> for (&'a ty::Generics<'tcx>, subst::ParamSpace) {
    fn clean(&self, cx: &DocContext) -> Generics {
        use std::collections::HashSet;
        use syntax::ast::TraitBoundModifier as TBM;
        use self::WherePredicate as WP;

        fn has_sized_bound(bounds: &[TyParamBound], cx: &DocContext) -> bool {
            if let Some(tcx) = cx.tcx_opt() {
                let sized_did = match tcx.lang_items.sized_trait() {
                    Some(did) => did,
                    None => return false
                };
                for bound in bounds.iter() {
                    if let TyParamBound::TraitBound(PolyTrait {
                        trait_: Type::ResolvedPath { did, .. }, ..
                    }, TBM::None) = *bound {
                        if did == sized_did {
                            return true
                        }
                    }
                }
            }
            false
        }

        let (gens, space) = *self;
        // Bounds in the type_params and lifetimes fields are repeated in the predicates
        // field (see rustc_typeck::collect::ty_generics), so remove them.
        let stripped_typarams = gens.types.get_slice(space).iter().map(|tp| {
            let mut stp = tp.clone();
            stp.bounds = ty::ParamBounds::empty();
            stp.clean(cx)
        }).collect::<Vec<_>>();
        let stripped_lifetimes = gens.regions.get_slice(space).iter().map(|rp| {
            let mut srp = rp.clone();
            srp.bounds = Vec::new();
            srp.clean(cx)
        }).collect::<Vec<_>>();

        let where_predicates = gens.predicates.get_slice(space).to_vec().clean(cx);
        // Type parameters have a Sized bound by default unless removed with ?Sized.
        // Scan through the predicates and mark any type parameter with a Sized
        // bound, removing the bounds as we find them.
        let mut sized_params = HashSet::new();
        let mut where_predicates = where_predicates.into_iter().filter_map(|pred| {
            if let WP::BoundPredicate { ty: Type::Generic(ref g), ref bounds } = pred {
                if has_sized_bound(&**bounds, cx) {
                    sized_params.insert(g.clone());
                    return None
                }
            }
            Some(pred)
        }).collect::<Vec<_>>();
        // Finally, run through the type parameters again and insert a ?Sized unbound for
        // any we didn't find to be Sized.
        for tp in stripped_typarams.iter() {
            if !sized_params.contains(&tp.name) {
                let mut sized_bound = ty::BuiltinBound::BoundSized.clean(cx);
                if let TyParamBound::TraitBound(_, ref mut tbm) = sized_bound {
                    *tbm = TBM::Maybe
                };
                where_predicates.push(WP::BoundPredicate {
                    ty: Type::Generic(tp.name.clone()),
                    bounds: vec![sized_bound]
                })
            }
        }

        // It would be nice to collect all of the bounds on a type and recombine
        // them if possible, to avoid e.g. `where T: Foo, T: Bar, T: Sized, T: 'a`
        // and instead see `where T: Foo + Bar + Sized + 'a`

        Generics {
            type_params: stripped_typarams,
            lifetimes: stripped_lifetimes,
            where_predicates: where_predicates
        }
    }
}

#[derive(Clone, RustcEncodable, RustcDecodable, Show)]
pub struct Method {
    pub generics: Generics,
    pub self_: SelfTy,
    pub unsafety: ast::Unsafety,
    pub decl: FnDecl,
}

impl Clean<Item> for ast::Method {
    fn clean(&self, cx: &DocContext) -> Item {
        let all_inputs = &self.pe_fn_decl().inputs;
        let inputs = match self.pe_explicit_self().node {
            ast::SelfStatic => all_inputs.as_slice(),
            _ => &all_inputs[1..]
        };
        let decl = FnDecl {
            inputs: Arguments {
                values: inputs.iter().map(|x| x.clean(cx)).collect(),
            },
            output: self.pe_fn_decl().output.clean(cx),
            attrs: Vec::new()
        };
        Item {
            name: Some(self.pe_ident().clean(cx)),
            attrs: self.attrs.clean(cx),
            source: self.span.clean(cx),
            def_id: ast_util::local_def(self.id),
            visibility: self.pe_vis().clean(cx),
            stability: get_stability(cx, ast_util::local_def(self.id)),
            inner: MethodItem(Method {
                generics: self.pe_generics().clean(cx),
                self_: self.pe_explicit_self().node.clean(cx),
                unsafety: self.pe_unsafety().clone(),
                decl: decl,
            }),
        }
    }
}

#[derive(Clone, RustcEncodable, RustcDecodable, Show)]
pub struct TyMethod {
    pub unsafety: ast::Unsafety,
    pub decl: FnDecl,
    pub generics: Generics,
    pub self_: SelfTy,
}

impl Clean<Item> for ast::TypeMethod {
    fn clean(&self, cx: &DocContext) -> Item {
        let inputs = match self.explicit_self.node {
            ast::SelfStatic => self.decl.inputs.as_slice(),
            _ => &self.decl.inputs[1..]
        };
        let decl = FnDecl {
            inputs: Arguments {
                values: inputs.iter().map(|x| x.clean(cx)).collect(),
            },
            output: self.decl.output.clean(cx),
            attrs: Vec::new()
        };
        Item {
            name: Some(self.ident.clean(cx)),
            attrs: self.attrs.clean(cx),
            source: self.span.clean(cx),
            def_id: ast_util::local_def(self.id),
            visibility: None,
            stability: get_stability(cx, ast_util::local_def(self.id)),
            inner: TyMethodItem(TyMethod {
                unsafety: self.unsafety.clone(),
                decl: decl,
                self_: self.explicit_self.node.clean(cx),
                generics: self.generics.clean(cx),
            }),
        }
    }
}

#[derive(Clone, RustcEncodable, RustcDecodable, PartialEq, Show)]
pub enum SelfTy {
    SelfStatic,
    SelfValue,
    SelfBorrowed(Option<Lifetime>, Mutability),
    SelfExplicit(Type),
}

impl Clean<SelfTy> for ast::ExplicitSelf_ {
    fn clean(&self, cx: &DocContext) -> SelfTy {
        match *self {
            ast::SelfStatic => SelfStatic,
            ast::SelfValue(_) => SelfValue,
            ast::SelfRegion(ref lt, ref mt, _) => {
                SelfBorrowed(lt.clean(cx), mt.clean(cx))
            }
            ast::SelfExplicit(ref typ, _) => SelfExplicit(typ.clean(cx)),
        }
    }
}

#[derive(Clone, RustcEncodable, RustcDecodable, Show)]
pub struct Function {
    pub decl: FnDecl,
    pub generics: Generics,
    pub unsafety: ast::Unsafety,
}

impl Clean<Item> for doctree::Function {
    fn clean(&self, cx: &DocContext) -> Item {
        Item {
            name: Some(self.name.clean(cx)),
            attrs: self.attrs.clean(cx),
            source: self.whence.clean(cx),
            visibility: self.vis.clean(cx),
            stability: self.stab.clean(cx),
            def_id: ast_util::local_def(self.id),
            inner: FunctionItem(Function {
                decl: self.decl.clean(cx),
                generics: self.generics.clean(cx),
                unsafety: self.unsafety,
            }),
        }
    }
}

#[derive(Clone, RustcEncodable, RustcDecodable, PartialEq, Show)]
pub struct FnDecl {
    pub inputs: Arguments,
    pub output: FunctionRetTy,
    pub attrs: Vec<Attribute>,
}

#[derive(Clone, RustcEncodable, RustcDecodable, PartialEq, Show)]
pub struct Arguments {
    pub values: Vec<Argument>,
}

impl Clean<FnDecl> for ast::FnDecl {
    fn clean(&self, cx: &DocContext) -> FnDecl {
        FnDecl {
            inputs: Arguments {
                values: self.inputs.clean(cx),
            },
            output: self.output.clean(cx),
            attrs: Vec::new()
        }
    }
}

impl<'tcx> Clean<Type> for ty::FnOutput<'tcx> {
    fn clean(&self, cx: &DocContext) -> Type {
        match *self {
            ty::FnConverging(ty) => ty.clean(cx),
            ty::FnDiverging => Bottom
        }
    }
}

impl<'a, 'tcx> Clean<FnDecl> for (ast::DefId, &'a ty::PolyFnSig<'tcx>) {
    fn clean(&self, cx: &DocContext) -> FnDecl {
        let (did, sig) = *self;
        let mut names = if did.node != 0 {
            csearch::get_method_arg_names(&cx.tcx().sess.cstore, did).into_iter()
        } else {
            Vec::new().into_iter()
        }.peekable();
        if names.peek().map(|s| s.as_slice()) == Some("self") {
            let _ = names.next();
        }
        FnDecl {
            output: Return(sig.0.output.clean(cx)),
            attrs: Vec::new(),
            inputs: Arguments {
                values: sig.0.inputs.iter().map(|t| {
                    Argument {
                        type_: t.clean(cx),
                        id: 0,
                        name: names.next().unwrap_or("".to_string()),
                    }
                }).collect(),
            },
        }
    }
}

#[derive(Clone, RustcEncodable, RustcDecodable, PartialEq, Show)]
pub struct Argument {
    pub type_: Type,
    pub name: String,
    pub id: ast::NodeId,
}

impl Clean<Argument> for ast::Arg {
    fn clean(&self, cx: &DocContext) -> Argument {
        Argument {
            name: name_from_pat(&*self.pat),
            type_: (self.ty.clean(cx)),
            id: self.id
        }
    }
}

#[derive(Clone, RustcEncodable, RustcDecodable, PartialEq, Show)]
pub enum FunctionRetTy {
    Return(Type),
    DefaultReturn,
    NoReturn
}

impl Clean<FunctionRetTy> for ast::FunctionRetTy {
    fn clean(&self, cx: &DocContext) -> FunctionRetTy {
        match *self {
            ast::Return(ref typ) => Return(typ.clean(cx)),
            ast::DefaultReturn(..) => DefaultReturn,
            ast::NoReturn(..) => NoReturn
        }
    }
}

#[derive(Clone, RustcEncodable, RustcDecodable, Show)]
pub struct Trait {
    pub unsafety: ast::Unsafety,
    pub items: Vec<TraitMethod>,
    pub generics: Generics,
    pub bounds: Vec<TyParamBound>,
}

impl Clean<Item> for doctree::Trait {
    fn clean(&self, cx: &DocContext) -> Item {
        Item {
            name: Some(self.name.clean(cx)),
            attrs: self.attrs.clean(cx),
            source: self.whence.clean(cx),
            def_id: ast_util::local_def(self.id),
            visibility: self.vis.clean(cx),
            stability: self.stab.clean(cx),
            inner: TraitItem(Trait {
                unsafety: self.unsafety,
                items: self.items.clean(cx),
                generics: self.generics.clean(cx),
                bounds: self.bounds.clean(cx),
            }),
        }
    }
}

impl Clean<Type> for ast::TraitRef {
    fn clean(&self, cx: &DocContext) -> Type {
        resolve_type(cx, self.path.clean(cx), self.ref_id)
    }
}

impl Clean<PolyTrait> for ast::PolyTraitRef {
    fn clean(&self, cx: &DocContext) -> PolyTrait {
        PolyTrait {
            trait_: self.trait_ref.clean(cx),
            lifetimes: self.bound_lifetimes.clean(cx)
        }
    }
}

/// An item belonging to a trait, whether a method or associated. Could be named
/// TraitItem except that's already taken by an exported enum variant.
#[derive(Clone, RustcEncodable, RustcDecodable, Show)]
pub enum TraitMethod {
    RequiredMethod(Item),
    ProvidedMethod(Item),
    TypeTraitItem(Item), // an associated type
}

impl TraitMethod {
    pub fn is_req(&self) -> bool {
        match self {
            &RequiredMethod(..) => true,
            _ => false,
        }
    }
    pub fn is_def(&self) -> bool {
        match self {
            &ProvidedMethod(..) => true,
            _ => false,
        }
    }
    pub fn is_type(&self) -> bool {
        match self {
            &TypeTraitItem(..) => true,
            _ => false,
        }
    }
    pub fn item<'a>(&'a self) -> &'a Item {
        match *self {
            RequiredMethod(ref item) => item,
            ProvidedMethod(ref item) => item,
            TypeTraitItem(ref item) => item,
        }
    }
}

impl Clean<TraitMethod> for ast::TraitItem {
    fn clean(&self, cx: &DocContext) -> TraitMethod {
        match self {
            &ast::RequiredMethod(ref t) => RequiredMethod(t.clean(cx)),
            &ast::ProvidedMethod(ref t) => ProvidedMethod(t.clean(cx)),
            &ast::TypeTraitItem(ref t) => TypeTraitItem(t.clean(cx)),
        }
    }
}

#[derive(Clone, RustcEncodable, RustcDecodable, Show)]
pub enum ImplMethod {
    MethodImplItem(Item),
    TypeImplItem(Item),
}

impl Clean<ImplMethod> for ast::ImplItem {
    fn clean(&self, cx: &DocContext) -> ImplMethod {
        match self {
            &ast::MethodImplItem(ref t) => MethodImplItem(t.clean(cx)),
            &ast::TypeImplItem(ref t) => TypeImplItem(t.clean(cx)),
        }
    }
}

impl<'tcx> Clean<Item> for ty::Method<'tcx> {
    fn clean(&self, cx: &DocContext) -> Item {
        let (self_, sig) = match self.explicit_self {
            ty::StaticExplicitSelfCategory => (ast::SelfStatic.clean(cx),
                                               self.fty.sig.clone()),
            s => {
                let sig = ty::Binder(ty::FnSig {
                    inputs: self.fty.sig.0.inputs[1..].to_vec(),
                    ..self.fty.sig.0.clone()
                });
                let s = match s {
                    ty::ByValueExplicitSelfCategory => SelfValue,
                    ty::ByReferenceExplicitSelfCategory(..) => {
                        match self.fty.sig.0.inputs[0].sty {
                            ty::ty_rptr(r, mt) => {
                                SelfBorrowed(r.clean(cx), mt.mutbl.clean(cx))
                            }
                            _ => unreachable!(),
                        }
                    }
                    ty::ByBoxExplicitSelfCategory => {
                        SelfExplicit(self.fty.sig.0.inputs[0].clean(cx))
                    }
                    ty::StaticExplicitSelfCategory => unreachable!(),
                };
                (s, sig)
            }
        };

        Item {
            name: Some(self.name.clean(cx)),
            visibility: Some(ast::Inherited),
            stability: get_stability(cx, self.def_id),
            def_id: self.def_id,
            attrs: inline::load_attrs(cx, cx.tcx(), self.def_id),
            source: Span::empty(),
            inner: TyMethodItem(TyMethod {
                unsafety: self.fty.unsafety,
                generics: (&self.generics, subst::FnSpace).clean(cx),
                self_: self_,
                decl: (self.def_id, &sig).clean(cx),
            })
        }
    }
}

impl<'tcx> Clean<Item> for ty::ImplOrTraitItem<'tcx> {
    fn clean(&self, cx: &DocContext) -> Item {
        match *self {
            ty::MethodTraitItem(ref mti) => mti.clean(cx),
            ty::TypeTraitItem(ref tti) => tti.clean(cx),
        }
    }
}

/// A trait reference, which may have higher ranked lifetimes.
#[derive(Clone, RustcEncodable, RustcDecodable, PartialEq, Show)]
pub struct PolyTrait {
    pub trait_: Type,
    pub lifetimes: Vec<Lifetime>
}

/// A representation of a Type suitable for hyperlinking purposes. Ideally one can get the original
/// type out of the AST/ty::ctxt given one of these, if more information is needed. Most importantly
/// it does not preserve mutability or boxes.
#[derive(Clone, RustcEncodable, RustcDecodable, PartialEq, Show)]
pub enum Type {
    /// structs/enums/traits (anything that'd be an ast::TyPath)
    ResolvedPath {
        path: Path,
        typarams: Option<Vec<TyParamBound>>,
        did: ast::DefId,
    },
    // I have no idea how to usefully use this.
    TyParamBinder(ast::NodeId),
    /// For parameterized types, so the consumer of the JSON don't go
    /// looking for types which don't exist anywhere.
    Generic(String),
    /// Primitives are just the fixed-size numeric types (plus int/uint/float), and char.
    Primitive(PrimitiveType),
    /// extern "ABI" fn
    BareFunction(Box<BareFunctionDecl>),
    Tuple(Vec<Type>),
    Vector(Box<Type>),
    FixedVector(Box<Type>, String),
    /// aka TyBot
    Bottom,
    Unique(Box<Type>),
    RawPointer(Mutability, Box<Type>),
    BorrowedRef {
        lifetime: Option<Lifetime>,
        mutability: Mutability,
        type_: Box<Type>,
    },

    // <Type as Trait>::Name
    QPath {
        name: String,
        self_type: Box<Type>,
        trait_: Box<Type>
    },

    // _
    Infer,

    // for<'a> Foo(&'a)
    PolyTraitRef(Vec<TyParamBound>),
}

#[derive(Clone, RustcEncodable, RustcDecodable, PartialEq, Eq, Hash, Copy, Show)]
pub enum PrimitiveType {
    Isize, I8, I16, I32, I64,
    Usize, U8, U16, U32, U64,
    F32, F64,
    Char,
    Bool,
    Str,
    Slice,
    PrimitiveTuple,
}

#[derive(Clone, RustcEncodable, RustcDecodable, Copy, Show)]
pub enum TypeKind {
    TypeEnum,
    TypeFunction,
    TypeModule,
    TypeConst,
    TypeStatic,
    TypeStruct,
    TypeTrait,
    TypeVariant,
    TypeTypedef,
}

impl PrimitiveType {
    fn from_str(s: &str) -> Option<PrimitiveType> {
        match s.as_slice() {
            "isize" | "int" => Some(Isize),
            "i8" => Some(I8),
            "i16" => Some(I16),
            "i32" => Some(I32),
            "i64" => Some(I64),
            "usize" | "uint" => Some(Usize),
            "u8" => Some(U8),
            "u16" => Some(U16),
            "u32" => Some(U32),
            "u64" => Some(U64),
            "bool" => Some(Bool),
            "char" => Some(Char),
            "str" => Some(Str),
            "f32" => Some(F32),
            "f64" => Some(F64),
            "slice" => Some(Slice),
            "tuple" => Some(PrimitiveTuple),
            _ => None,
        }
    }

    fn find(attrs: &[Attribute]) -> Option<PrimitiveType> {
        for attr in attrs.iter() {
            let list = match *attr {
                List(ref k, ref l) if *k == "doc" => l,
                _ => continue,
            };
            for sub_attr in list.iter() {
                let value = match *sub_attr {
                    NameValue(ref k, ref v)
                        if *k == "primitive" => v.as_slice(),
                    _ => continue,
                };
                match PrimitiveType::from_str(value) {
                    Some(p) => return Some(p),
                    None => {}
                }
            }
        }
        return None
    }

    pub fn to_string(&self) -> &'static str {
        match *self {
            Isize => "isize",
            I8 => "i8",
            I16 => "i16",
            I32 => "i32",
            I64 => "i64",
            Usize => "usize",
            U8 => "u8",
            U16 => "u16",
            U32 => "u32",
            U64 => "u64",
            F32 => "f32",
            F64 => "f64",
            Str => "str",
            Bool => "bool",
            Char => "char",
            Slice => "slice",
            PrimitiveTuple => "tuple",
        }
    }

    pub fn to_url_str(&self) -> &'static str {
        self.to_string()
    }

    /// Creates a rustdoc-specific node id for primitive types.
    ///
    /// These node ids are generally never used by the AST itself.
    pub fn to_node_id(&self) -> ast::NodeId {
        u32::MAX - 1 - (*self as u32)
    }
}

impl Clean<Type> for ast::Ty {
    fn clean(&self, cx: &DocContext) -> Type {
        use syntax::ast::*;
        match self.node {
            TyPtr(ref m) => RawPointer(m.mutbl.clean(cx), box m.ty.clean(cx)),
            TyRptr(ref l, ref m) =>
                BorrowedRef {lifetime: l.clean(cx), mutability: m.mutbl.clean(cx),
                             type_: box m.ty.clean(cx)},
            TyVec(ref ty) => Vector(box ty.clean(cx)),
            TyFixedLengthVec(ref ty, ref e) => FixedVector(box ty.clean(cx),
                                                           e.span.to_src(cx)),
            TyTup(ref tys) => Tuple(tys.clean(cx)),
            TyPath(ref p, id) => {
                resolve_type(cx, p.clean(cx), id)
            }
            TyObjectSum(ref lhs, ref bounds) => {
                let lhs_ty = lhs.clean(cx);
                match lhs_ty {
                    ResolvedPath { path, typarams: None, did } => {
                        ResolvedPath { path: path, typarams: Some(bounds.clean(cx)), did: did}
                    }
                    _ => {
                        lhs_ty // shouldn't happen
                    }
                }
            }
            TyBareFn(ref barefn) => BareFunction(box barefn.clean(cx)),
            TyParen(ref ty) => ty.clean(cx),
            TyQPath(ref qp) => qp.clean(cx),
            TyPolyTraitRef(ref bounds) => {
                PolyTraitRef(bounds.clean(cx))
            },
            TyInfer(..) => {
                Infer
            },
            TyTypeof(..) => {
                panic!("Unimplemented type {:?}", self.node)
            },
        }
    }
}

impl<'tcx> Clean<Type> for ty::Ty<'tcx> {
    fn clean(&self, cx: &DocContext) -> Type {
        match self.sty {
            ty::ty_bool => Primitive(Bool),
            ty::ty_char => Primitive(Char),
            ty::ty_int(ast::TyIs(_)) => Primitive(Isize),
            ty::ty_int(ast::TyI8) => Primitive(I8),
            ty::ty_int(ast::TyI16) => Primitive(I16),
            ty::ty_int(ast::TyI32) => Primitive(I32),
            ty::ty_int(ast::TyI64) => Primitive(I64),
            ty::ty_uint(ast::TyUs(_)) => Primitive(Usize),
            ty::ty_uint(ast::TyU8) => Primitive(U8),
            ty::ty_uint(ast::TyU16) => Primitive(U16),
            ty::ty_uint(ast::TyU32) => Primitive(U32),
            ty::ty_uint(ast::TyU64) => Primitive(U64),
            ty::ty_float(ast::TyF32) => Primitive(F32),
            ty::ty_float(ast::TyF64) => Primitive(F64),
            ty::ty_str => Primitive(Str),
            ty::ty_uniq(t) => {
                let box_did = cx.tcx_opt().and_then(|tcx| {
                    tcx.lang_items.owned_box()
                });
                lang_struct(cx, box_did, t, "Box", Unique)
            }
            ty::ty_vec(ty, None) => Vector(box ty.clean(cx)),
            ty::ty_vec(ty, Some(i)) => FixedVector(box ty.clean(cx),
                                                   format!("{}", i)),
            ty::ty_ptr(mt) => RawPointer(mt.mutbl.clean(cx), box mt.ty.clean(cx)),
            ty::ty_rptr(r, mt) => BorrowedRef {
                lifetime: r.clean(cx),
                mutability: mt.mutbl.clean(cx),
                type_: box mt.ty.clean(cx),
            },
            ty::ty_bare_fn(_, ref fty) => BareFunction(box BareFunctionDecl {
                unsafety: fty.unsafety,
                generics: Generics {
                    lifetimes: Vec::new(),
                    type_params: Vec::new(),
                    where_predicates: Vec::new()
                },
                decl: (ast_util::local_def(0), &fty.sig).clean(cx),
                abi: fty.abi.to_string(),
            }),
            ty::ty_struct(did, substs) |
            ty::ty_enum(did, substs) => {
                let fqn = csearch::get_item_path(cx.tcx(), did);
                let fqn: Vec<_> = fqn.into_iter().map(|i| i.to_string()).collect();
                let kind = match self.sty {
                    ty::ty_struct(..) => TypeStruct,
                    _ => TypeEnum,
                };
                let path = external_path(cx, fqn.last().unwrap().to_string().as_slice(),
                                         None, vec![], substs);
                cx.external_paths.borrow_mut().as_mut().unwrap().insert(did, (fqn, kind));
                ResolvedPath {
                    path: path,
                    typarams: None,
                    did: did,
                }
            }
            ty::ty_trait(box ty::TyTrait { ref principal, ref bounds }) => {
                let did = principal.def_id();
                let fqn = csearch::get_item_path(cx.tcx(), did);
                let fqn: Vec<_> = fqn.into_iter().map(|i| i.to_string()).collect();
                let (typarams, bindings) = bounds.clean(cx);
                let path = external_path(cx, fqn.last().unwrap().to_string().as_slice(),
                                         Some(did), bindings, principal.substs());
                cx.external_paths.borrow_mut().as_mut().unwrap().insert(did, (fqn, TypeTrait));
                ResolvedPath {
                    path: path,
                    typarams: Some(typarams),
                    did: did,
                }
            }
            ty::ty_tup(ref t) => Tuple(t.clean(cx)),

            ty::ty_projection(ref data) => {
                let trait_ref = match data.trait_ref.clean(cx) {
                    TyParamBound::TraitBound(t, _) => t.trait_,
                    TyParamBound::RegionBound(_) => panic!("cleaning a trait got a region??"),
                };
                Type::QPath {
                    name: data.item_name.clean(cx),
                    self_type: box data.trait_ref.self_ty().clean(cx),
                    trait_: box trait_ref,
                }
            }

            ty::ty_param(ref p) => Generic(token::get_name(p.name).to_string()),

            ty::ty_unboxed_closure(..) => Tuple(vec![]), // FIXME(pcwalton)

            ty::ty_infer(..) => panic!("ty_infer"),
            ty::ty_open(..) => panic!("ty_open"),
            ty::ty_err => panic!("ty_err"),
        }
    }
}

impl Clean<Type> for ast::QPath {
    fn clean(&self, cx: &DocContext) -> Type {
        Type::QPath {
            name: self.item_path.identifier.clean(cx),
            self_type: box self.self_type.clean(cx),
            trait_: box self.trait_ref.clean(cx)
        }
    }
}

#[derive(Clone, RustcEncodable, RustcDecodable, Show)]
pub enum StructField {
    HiddenStructField, // inserted later by strip passes
    TypedStructField(Type),
}

impl Clean<Item> for ast::StructField {
    fn clean(&self, cx: &DocContext) -> Item {
        let (name, vis) = match self.node.kind {
            ast::NamedField(id, vis) => (Some(id), vis),
            ast::UnnamedField(vis) => (None, vis)
        };
        Item {
            name: name.clean(cx),
            attrs: self.node.attrs.clean(cx),
            source: self.span.clean(cx),
            visibility: Some(vis),
            stability: get_stability(cx, ast_util::local_def(self.node.id)),
            def_id: ast_util::local_def(self.node.id),
            inner: StructFieldItem(TypedStructField(self.node.ty.clean(cx))),
        }
    }
}

impl Clean<Item> for ty::field_ty {
    fn clean(&self, cx: &DocContext) -> Item {
        use syntax::parse::token::special_idents::unnamed_field;
        use rustc::metadata::csearch;

        let attr_map = csearch::get_struct_field_attrs(&cx.tcx().sess.cstore, self.id);

        let (name, attrs) = if self.name == unnamed_field.name {
            (None, None)
        } else {
            (Some(self.name), Some(attr_map.get(&self.id.node).unwrap()))
        };

        let ty = ty::lookup_item_type(cx.tcx(), self.id);

        Item {
            name: name.clean(cx),
            attrs: attrs.unwrap_or(&Vec::new()).clean(cx),
            source: Span::empty(),
            visibility: Some(self.vis),
            stability: get_stability(cx, self.id),
            def_id: self.id,
            inner: StructFieldItem(TypedStructField(ty.ty.clean(cx))),
        }
    }
}

pub type Visibility = ast::Visibility;

impl Clean<Option<Visibility>> for ast::Visibility {
    fn clean(&self, _: &DocContext) -> Option<Visibility> {
        Some(*self)
    }
}

#[derive(Clone, RustcEncodable, RustcDecodable, Show)]
pub struct Struct {
    pub struct_type: doctree::StructType,
    pub generics: Generics,
    pub fields: Vec<Item>,
    pub fields_stripped: bool,
}

impl Clean<Item> for doctree::Struct {
    fn clean(&self, cx: &DocContext) -> Item {
        Item {
            name: Some(self.name.clean(cx)),
            attrs: self.attrs.clean(cx),
            source: self.whence.clean(cx),
            def_id: ast_util::local_def(self.id),
            visibility: self.vis.clean(cx),
            stability: self.stab.clean(cx),
            inner: StructItem(Struct {
                struct_type: self.struct_type,
                generics: self.generics.clean(cx),
                fields: self.fields.clean(cx),
                fields_stripped: false,
            }),
        }
    }
}

/// This is a more limited form of the standard Struct, different in that
/// it lacks the things most items have (name, id, parameterization). Found
/// only as a variant in an enum.
#[derive(Clone, RustcEncodable, RustcDecodable, Show)]
pub struct VariantStruct {
    pub struct_type: doctree::StructType,
    pub fields: Vec<Item>,
    pub fields_stripped: bool,
}

impl Clean<VariantStruct> for syntax::ast::StructDef {
    fn clean(&self, cx: &DocContext) -> VariantStruct {
        VariantStruct {
            struct_type: doctree::struct_type_from_def(self),
            fields: self.fields.clean(cx),
            fields_stripped: false,
        }
    }
}

#[derive(Clone, RustcEncodable, RustcDecodable, Show)]
pub struct Enum {
    pub variants: Vec<Item>,
    pub generics: Generics,
    pub variants_stripped: bool,
}

impl Clean<Item> for doctree::Enum {
    fn clean(&self, cx: &DocContext) -> Item {
        Item {
            name: Some(self.name.clean(cx)),
            attrs: self.attrs.clean(cx),
            source: self.whence.clean(cx),
            def_id: ast_util::local_def(self.id),
            visibility: self.vis.clean(cx),
            stability: self.stab.clean(cx),
            inner: EnumItem(Enum {
                variants: self.variants.clean(cx),
                generics: self.generics.clean(cx),
                variants_stripped: false,
            }),
        }
    }
}

#[derive(Clone, RustcEncodable, RustcDecodable, Show)]
pub struct Variant {
    pub kind: VariantKind,
}

impl Clean<Item> for doctree::Variant {
    fn clean(&self, cx: &DocContext) -> Item {
        Item {
            name: Some(self.name.clean(cx)),
            attrs: self.attrs.clean(cx),
            source: self.whence.clean(cx),
            visibility: self.vis.clean(cx),
            stability: self.stab.clean(cx),
            def_id: ast_util::local_def(self.id),
            inner: VariantItem(Variant {
                kind: self.kind.clean(cx),
            }),
        }
    }
}

impl<'tcx> Clean<Item> for ty::VariantInfo<'tcx> {
    fn clean(&self, cx: &DocContext) -> Item {
        // use syntax::parse::token::special_idents::unnamed_field;
        let kind = match self.arg_names.as_ref().map(|s| s.as_slice()) {
            None | Some([]) if self.args.len() == 0 => CLikeVariant,
            None | Some([]) => {
                TupleVariant(self.args.clean(cx))
            }
            Some(s) => {
                StructVariant(VariantStruct {
                    struct_type: doctree::Plain,
                    fields_stripped: false,
                    fields: s.iter().zip(self.args.iter()).map(|(name, ty)| {
                        Item {
                            source: Span::empty(),
                            name: Some(name.clean(cx)),
                            attrs: Vec::new(),
                            visibility: Some(ast::Public),
                            // FIXME: this is not accurate, we need an id for
                            //        the specific field but we're using the id
                            //        for the whole variant. Thus we read the
                            //        stability from the whole variant as well.
                            //        Struct variants are experimental and need
                            //        more infrastructure work before we can get
                            //        at the needed information here.
                            def_id: self.id,
                            stability: get_stability(cx, self.id),
                            inner: StructFieldItem(
                                TypedStructField(ty.clean(cx))
                            )
                        }
                    }).collect()
                })
            }
        };
        Item {
            name: Some(self.name.clean(cx)),
            attrs: inline::load_attrs(cx, cx.tcx(), self.id),
            source: Span::empty(),
            visibility: Some(ast::Public),
            def_id: self.id,
            inner: VariantItem(Variant { kind: kind }),
            stability: get_stability(cx, self.id),
        }
    }
}

#[derive(Clone, RustcEncodable, RustcDecodable, Show)]
pub enum VariantKind {
    CLikeVariant,
    TupleVariant(Vec<Type>),
    StructVariant(VariantStruct),
}

impl Clean<VariantKind> for ast::VariantKind {
    fn clean(&self, cx: &DocContext) -> VariantKind {
        match self {
            &ast::TupleVariantKind(ref args) => {
                if args.len() == 0 {
                    CLikeVariant
                } else {
                    TupleVariant(args.iter().map(|x| x.ty.clean(cx)).collect())
                }
            },
            &ast::StructVariantKind(ref sd) => StructVariant(sd.clean(cx)),
        }
    }
}

#[derive(Clone, RustcEncodable, RustcDecodable, Show)]
pub struct Span {
    pub filename: String,
    pub loline: uint,
    pub locol: uint,
    pub hiline: uint,
    pub hicol: uint,
}

impl Span {
    fn empty() -> Span {
        Span {
            filename: "".to_string(),
            loline: 0, locol: 0,
            hiline: 0, hicol: 0,
        }
    }
}

impl Clean<Span> for syntax::codemap::Span {
    fn clean(&self, cx: &DocContext) -> Span {
        let cm = cx.sess().codemap();
        let filename = cm.span_to_filename(*self);
        let lo = cm.lookup_char_pos(self.lo);
        let hi = cm.lookup_char_pos(self.hi);
        Span {
            filename: filename.to_string(),
            loline: lo.line,
            locol: lo.col.to_usize(),
            hiline: hi.line,
            hicol: hi.col.to_usize(),
        }
    }
}

#[derive(Clone, RustcEncodable, RustcDecodable, PartialEq, Show)]
pub struct Path {
    pub global: bool,
    pub segments: Vec<PathSegment>,
}

impl Clean<Path> for ast::Path {
    fn clean(&self, cx: &DocContext) -> Path {
        Path {
            global: self.global,
            segments: self.segments.clean(cx),
        }
    }
}

#[derive(Clone, RustcEncodable, RustcDecodable, PartialEq, Show)]
pub enum PathParameters {
    AngleBracketed {
        lifetimes: Vec<Lifetime>,
        types: Vec<Type>,
        bindings: Vec<TypeBinding>
    },
    Parenthesized {
        inputs: Vec<Type>,
        output: Option<Type>
    }
}

impl Clean<PathParameters> for ast::PathParameters {
    fn clean(&self, cx: &DocContext) -> PathParameters {
        match *self {
            ast::AngleBracketedParameters(ref data) => {
                PathParameters::AngleBracketed {
                    lifetimes: data.lifetimes.clean(cx),
                    types: data.types.clean(cx),
                    bindings: data.bindings.clean(cx)
                }
            }

            ast::ParenthesizedParameters(ref data) => {
                PathParameters::Parenthesized {
                    inputs: data.inputs.clean(cx),
                    output: data.output.clean(cx)
                }
            }
        }
    }
}

#[derive(Clone, RustcEncodable, RustcDecodable, PartialEq, Show)]
pub struct PathSegment {
    pub name: String,
    pub params: PathParameters
}

impl Clean<PathSegment> for ast::PathSegment {
    fn clean(&self, cx: &DocContext) -> PathSegment {
        PathSegment {
            name: self.identifier.clean(cx),
            params: self.parameters.clean(cx)
        }
    }
}

fn path_to_string(p: &ast::Path) -> String {
    let mut s = String::new();
    let mut first = true;
    for i in p.segments.iter().map(|x| token::get_ident(x.identifier)) {
        if !first || p.global {
            s.push_str("::");
        } else {
            first = false;
        }
        s.push_str(i.get());
    }
    s
}

impl Clean<String> for ast::Ident {
    fn clean(&self, _: &DocContext) -> String {
        token::get_ident(*self).get().to_string()
    }
}

impl Clean<String> for ast::Name {
    fn clean(&self, _: &DocContext) -> String {
        token::get_name(*self).get().to_string()
    }
}

#[derive(Clone, RustcEncodable, RustcDecodable, Show)]
pub struct Typedef {
    pub type_: Type,
    pub generics: Generics,
}

impl Clean<Item> for doctree::Typedef {
    fn clean(&self, cx: &DocContext) -> Item {
        Item {
            name: Some(self.name.clean(cx)),
            attrs: self.attrs.clean(cx),
            source: self.whence.clean(cx),
            def_id: ast_util::local_def(self.id.clone()),
            visibility: self.vis.clean(cx),
            stability: self.stab.clean(cx),
            inner: TypedefItem(Typedef {
                type_: self.ty.clean(cx),
                generics: self.gen.clean(cx),
            }),
        }
    }
}

#[derive(Clone, RustcEncodable, RustcDecodable, PartialEq, Show)]
pub struct BareFunctionDecl {
    pub unsafety: ast::Unsafety,
    pub generics: Generics,
    pub decl: FnDecl,
    pub abi: String,
}

impl Clean<BareFunctionDecl> for ast::BareFnTy {
    fn clean(&self, cx: &DocContext) -> BareFunctionDecl {
        BareFunctionDecl {
            unsafety: self.unsafety,
            generics: Generics {
                lifetimes: self.lifetimes.clean(cx),
                type_params: Vec::new(),
                where_predicates: Vec::new()
            },
            decl: self.decl.clean(cx),
            abi: self.abi.to_string(),
        }
    }
}

#[derive(Clone, RustcEncodable, RustcDecodable, Show)]
pub struct Static {
    pub type_: Type,
    pub mutability: Mutability,
    /// It's useful to have the value of a static documented, but I have no
    /// desire to represent expressions (that'd basically be all of the AST,
    /// which is huge!). So, have a string.
    pub expr: String,
}

impl Clean<Item> for doctree::Static {
    fn clean(&self, cx: &DocContext) -> Item {
        debug!("cleaning static {}: {:?}", self.name.clean(cx), self);
        Item {
            name: Some(self.name.clean(cx)),
            attrs: self.attrs.clean(cx),
            source: self.whence.clean(cx),
            def_id: ast_util::local_def(self.id),
            visibility: self.vis.clean(cx),
            stability: self.stab.clean(cx),
            inner: StaticItem(Static {
                type_: self.type_.clean(cx),
                mutability: self.mutability.clean(cx),
                expr: self.expr.span.to_src(cx),
            }),
        }
    }
}

#[derive(Clone, RustcEncodable, RustcDecodable, Show)]
pub struct Constant {
    pub type_: Type,
    pub expr: String,
}

impl Clean<Item> for doctree::Constant {
    fn clean(&self, cx: &DocContext) -> Item {
        Item {
            name: Some(self.name.clean(cx)),
            attrs: self.attrs.clean(cx),
            source: self.whence.clean(cx),
            def_id: ast_util::local_def(self.id),
            visibility: self.vis.clean(cx),
            stability: self.stab.clean(cx),
            inner: ConstantItem(Constant {
                type_: self.type_.clean(cx),
                expr: self.expr.span.to_src(cx),
            }),
        }
    }
}

#[derive(Show, Clone, RustcEncodable, RustcDecodable, PartialEq, Copy)]
pub enum Mutability {
    Mutable,
    Immutable,
}

impl Clean<Mutability> for ast::Mutability {
    fn clean(&self, _: &DocContext) -> Mutability {
        match self {
            &ast::MutMutable => Mutable,
            &ast::MutImmutable => Immutable,
        }
    }
}

<<<<<<< HEAD
#[derive(Show, Clone, RustcEncodable, RustcDecodable, PartialEq, Copy)]
pub enum ImplPolarity {
    Positive,
    Negative,
}

impl Clean<ImplPolarity> for ast::ImplPolarity {
    fn clean(&self, _: &DocContext) -> ImplPolarity {
        match self {
            &ast::ImplPolarity::Positive => ImplPolarity::Positive,
            &ast::ImplPolarity::Negative => ImplPolarity::Negative,
        }
    }
}

#[derive(Clone, RustcEncodable, RustcDecodable)]
=======
#[derive(Clone, RustcEncodable, RustcDecodable, Show)]
>>>>>>> 159236a6
pub struct Impl {
    pub generics: Generics,
    pub trait_: Option<Type>,
    pub for_: Type,
    pub items: Vec<Item>,
    pub derived: bool,
    pub polarity: Option<ImplPolarity>,
}

fn detect_derived<M: AttrMetaMethods>(attrs: &[M]) -> bool {
    attr::contains_name(attrs, "automatically_derived")
}

impl Clean<Item> for doctree::Impl {
    fn clean(&self, cx: &DocContext) -> Item {
        Item {
            name: None,
            attrs: self.attrs.clean(cx),
            source: self.whence.clean(cx),
            def_id: ast_util::local_def(self.id),
            visibility: self.vis.clean(cx),
            stability: self.stab.clean(cx),
            inner: ImplItem(Impl {
                generics: self.generics.clean(cx),
                trait_: self.trait_.clean(cx),
                for_: self.for_.clean(cx),
                items: self.items.clean(cx).into_iter().map(|ti| {
                        match ti {
                            MethodImplItem(i) => i,
                            TypeImplItem(i) => i,
                        }
                    }).collect(),
                derived: detect_derived(self.attrs.as_slice()),
                polarity: Some(self.polarity.clean(cx)),
            }),
        }
    }
}

#[derive(Clone, RustcEncodable, RustcDecodable, Show)]
pub struct ViewItem {
    pub inner: ViewItemInner,
}

impl Clean<Vec<Item>> for ast::ViewItem {
    fn clean(&self, cx: &DocContext) -> Vec<Item> {
        // We consider inlining the documentation of `pub use` statements, but we
        // forcefully don't inline if this is not public or if the
        // #[doc(no_inline)] attribute is present.
        let denied = self.vis != ast::Public || self.attrs.iter().any(|a| {
            a.name().get() == "doc" && match a.meta_item_list() {
                Some(l) => attr::contains_name(l, "no_inline"),
                None => false,
            }
        });
        let convert = |&: node: &ast::ViewItem_| {
            Item {
                name: None,
                attrs: self.attrs.clean(cx),
                source: self.span.clean(cx),
                def_id: ast_util::local_def(0),
                visibility: self.vis.clean(cx),
                stability: None,
                inner: ViewItemItem(ViewItem { inner: node.clean(cx) }),
            }
        };
        let mut ret = Vec::new();
        match self.node {
            ast::ViewItemUse(ref path) if !denied => {
                match path.node {
                    ast::ViewPathGlob(..) => ret.push(convert(&self.node)),
                    ast::ViewPathList(ref a, ref list, ref b) => {
                        // Attempt to inline all reexported items, but be sure
                        // to keep any non-inlineable reexports so they can be
                        // listed in the documentation.
                        let remaining = list.iter().filter(|path| {
                            match inline::try_inline(cx, path.node.id(), None) {
                                Some(items) => {
                                    ret.extend(items.into_iter()); false
                                }
                                None => true,
                            }
                        }).map(|a| a.clone()).collect::<Vec<ast::PathListItem>>();
                        if remaining.len() > 0 {
                            let path = ast::ViewPathList(a.clone(),
                                                         remaining,
                                                         b.clone());
                            let path = syntax::codemap::dummy_spanned(path);
                            ret.push(convert(&ast::ViewItemUse(P(path))));
                        }
                    }
                    ast::ViewPathSimple(ident, _, id) => {
                        match inline::try_inline(cx, id, Some(ident)) {
                            Some(items) => ret.extend(items.into_iter()),
                            None => ret.push(convert(&self.node)),
                        }
                    }
                }
            }
            ref n => ret.push(convert(n)),
        }
        return ret;
    }
}

#[derive(Clone, RustcEncodable, RustcDecodable, Show)]
pub enum ViewItemInner {
    ExternCrate(String, Option<String>, ast::NodeId),
    Import(ViewPath)
}

impl Clean<ViewItemInner> for ast::ViewItem_ {
    fn clean(&self, cx: &DocContext) -> ViewItemInner {
        match self {
            &ast::ViewItemExternCrate(ref i, ref p, ref id) => {
                let string = match *p {
                    None => None,
                    Some((ref x, _)) => Some(x.get().to_string()),
                };
                ExternCrate(i.clean(cx), string, *id)
            }
            &ast::ViewItemUse(ref vp) => {
                Import(vp.clean(cx))
            }
        }
    }
}

#[derive(Clone, RustcEncodable, RustcDecodable, Show)]
pub enum ViewPath {
    // use source as str;
    SimpleImport(String, ImportSource),
    // use source::*;
    GlobImport(ImportSource),
    // use source::{a, b, c};
    ImportList(ImportSource, Vec<ViewListIdent>),
}

#[derive(Clone, RustcEncodable, RustcDecodable, Show)]
pub struct ImportSource {
    pub path: Path,
    pub did: Option<ast::DefId>,
}

impl Clean<ViewPath> for ast::ViewPath {
    fn clean(&self, cx: &DocContext) -> ViewPath {
        match self.node {
            ast::ViewPathSimple(ref i, ref p, id) =>
                SimpleImport(i.clean(cx), resolve_use_source(cx, p.clean(cx), id)),
            ast::ViewPathGlob(ref p, id) =>
                GlobImport(resolve_use_source(cx, p.clean(cx), id)),
            ast::ViewPathList(ref p, ref pl, id) => {
                ImportList(resolve_use_source(cx, p.clean(cx), id),
                           pl.clean(cx))
            }
        }
    }
}

#[derive(Clone, RustcEncodable, RustcDecodable, Show)]
pub struct ViewListIdent {
    pub name: String,
    pub source: Option<ast::DefId>,
}

impl Clean<ViewListIdent> for ast::PathListItem {
    fn clean(&self, cx: &DocContext) -> ViewListIdent {
        match self.node {
            ast::PathListIdent { id, name } => ViewListIdent {
                name: name.clean(cx),
                source: resolve_def(cx, id)
            },
            ast::PathListMod { id } => ViewListIdent {
                name: "mod".to_string(),
                source: resolve_def(cx, id)
            }
        }
    }
}

impl Clean<Vec<Item>> for ast::ForeignMod {
    fn clean(&self, cx: &DocContext) -> Vec<Item> {
        self.items.clean(cx)
    }
}

impl Clean<Item> for ast::ForeignItem {
    fn clean(&self, cx: &DocContext) -> Item {
        let inner = match self.node {
            ast::ForeignItemFn(ref decl, ref generics) => {
                ForeignFunctionItem(Function {
                    decl: decl.clean(cx),
                    generics: generics.clean(cx),
                    unsafety: ast::Unsafety::Unsafe,
                })
            }
            ast::ForeignItemStatic(ref ty, mutbl) => {
                ForeignStaticItem(Static {
                    type_: ty.clean(cx),
                    mutability: if mutbl {Mutable} else {Immutable},
                    expr: "".to_string(),
                })
            }
        };
        Item {
            name: Some(self.ident.clean(cx)),
            attrs: self.attrs.clean(cx),
            source: self.span.clean(cx),
            def_id: ast_util::local_def(self.id),
            visibility: self.vis.clean(cx),
            stability: get_stability(cx, ast_util::local_def(self.id)),
            inner: inner,
        }
    }
}

// Utilities

trait ToSource {
    fn to_src(&self, cx: &DocContext) -> String;
}

impl ToSource for syntax::codemap::Span {
    fn to_src(&self, cx: &DocContext) -> String {
        debug!("converting span {:?} to snippet", self.clean(cx));
        let sn = match cx.sess().codemap().span_to_snippet(*self) {
            Some(x) => x.to_string(),
            None    => "".to_string()
        };
        debug!("got snippet {}", sn);
        sn
    }
}

fn lit_to_string(lit: &ast::Lit) -> String {
    match lit.node {
        ast::LitStr(ref st, _) => st.get().to_string(),
        ast::LitBinary(ref data) => format!("{:?}", data),
        ast::LitByte(b) => {
            let mut res = String::from_str("b'");
            for c in (b as char).escape_default() {
                res.push(c);
            }
            res.push('\'');
            res
        },
        ast::LitChar(c) => format!("'{}'", c),
        ast::LitInt(i, _t) => i.to_string(),
        ast::LitFloat(ref f, _t) => f.get().to_string(),
        ast::LitFloatUnsuffixed(ref f) => f.get().to_string(),
        ast::LitBool(b) => b.to_string(),
    }
}

fn name_from_pat(p: &ast::Pat) -> String {
    use syntax::ast::*;
    debug!("Trying to get a name from pattern: {:?}", p);

    match p.node {
        PatWild(PatWildSingle) => "_".to_string(),
        PatWild(PatWildMulti) => "..".to_string(),
        PatIdent(_, ref p, _) => token::get_ident(p.node).get().to_string(),
        PatEnum(ref p, _) => path_to_string(p),
        PatStruct(ref name, ref fields, etc) => {
            format!("{} {{ {}{} }}", path_to_string(name),
                fields.iter().map(|&Spanned { node: ref fp, .. }|
                                  format!("{}: {}", fp.ident.as_str(), name_from_pat(&*fp.pat)))
                             .collect::<Vec<String>>().connect(", "),
                if etc { ", ..." } else { "" }
            )
        },
        PatTup(ref elts) => format!("({})", elts.iter().map(|p| name_from_pat(&**p))
                                            .collect::<Vec<String>>().connect(", ")),
        PatBox(ref p) => name_from_pat(&**p),
        PatRegion(ref p, _) => name_from_pat(&**p),
        PatLit(..) => {
            warn!("tried to get argument name from PatLit, \
                  which is silly in function arguments");
            "()".to_string()
        },
        PatRange(..) => panic!("tried to get argument name from PatRange, \
                              which is not allowed in function arguments"),
        PatVec(ref begin, ref mid, ref end) => {
            let begin = begin.iter().map(|p| name_from_pat(&**p));
            let mid = mid.as_ref().map(|p| format!("..{}", name_from_pat(&**p))).into_iter();
            let end = end.iter().map(|p| name_from_pat(&**p));
            format!("[{}]", begin.chain(mid).chain(end).collect::<Vec<_>>().connect(", "))
        },
        PatMac(..) => {
            warn!("can't document the name of a function argument \
                   produced by a pattern macro");
            "(argument produced by macro)".to_string()
        }
    }
}

/// Given a Type, resolve it using the def_map
fn resolve_type(cx: &DocContext,
                path: Path,
                id: ast::NodeId) -> Type {
    let tcx = match cx.tcx_opt() {
        Some(tcx) => tcx,
        // If we're extracting tests, this return value doesn't matter.
        None => return Primitive(Bool),
    };
    debug!("searching for {} in defmap", id);
    let def = match tcx.def_map.borrow().get(&id) {
        Some(&k) => k,
        None => panic!("unresolved id not in defmap")
    };

    match def {
        def::DefSelfTy(..) => {
            return Generic(token::get_name(special_idents::type_self.name).to_string());
        }
        def::DefPrimTy(p) => match p {
            ast::TyStr => return Primitive(Str),
            ast::TyBool => return Primitive(Bool),
            ast::TyChar => return Primitive(Char),
            ast::TyInt(ast::TyIs(_)) => return Primitive(Isize),
            ast::TyInt(ast::TyI8) => return Primitive(I8),
            ast::TyInt(ast::TyI16) => return Primitive(I16),
            ast::TyInt(ast::TyI32) => return Primitive(I32),
            ast::TyInt(ast::TyI64) => return Primitive(I64),
            ast::TyUint(ast::TyUs(_)) => return Primitive(Usize),
            ast::TyUint(ast::TyU8) => return Primitive(U8),
            ast::TyUint(ast::TyU16) => return Primitive(U16),
            ast::TyUint(ast::TyU32) => return Primitive(U32),
            ast::TyUint(ast::TyU64) => return Primitive(U64),
            ast::TyFloat(ast::TyF32) => return Primitive(F32),
            ast::TyFloat(ast::TyF64) => return Primitive(F64),
        },
        def::DefTyParam(_, _, _, n) => return Generic(token::get_name(n).to_string()),
        def::DefTyParamBinder(i) => return TyParamBinder(i),
        _ => {}
    };
    let did = register_def(&*cx, def);
    ResolvedPath { path: path, typarams: None, did: did }
}

fn register_def(cx: &DocContext, def: def::Def) -> ast::DefId {
    let (did, kind) = match def {
        def::DefFn(i, _) => (i, TypeFunction),
        def::DefTy(i, false) => (i, TypeTypedef),
        def::DefTy(i, true) => (i, TypeEnum),
        def::DefTrait(i) => (i, TypeTrait),
        def::DefStruct(i) => (i, TypeStruct),
        def::DefMod(i) => (i, TypeModule),
        def::DefStatic(i, _) => (i, TypeStatic),
        def::DefVariant(i, _, _) => (i, TypeEnum),
        _ => return def.def_id()
    };
    if ast_util::is_local(did) { return did }
    let tcx = match cx.tcx_opt() {
        Some(tcx) => tcx,
        None => return did
    };
    inline::record_extern_fqn(cx, did, kind);
    if let TypeTrait = kind {
        let t = inline::build_external_trait(cx, tcx, did);
        cx.external_traits.borrow_mut().as_mut().unwrap().insert(did, t);
    }
    return did;
}

fn resolve_use_source(cx: &DocContext, path: Path, id: ast::NodeId) -> ImportSource {
    ImportSource {
        path: path,
        did: resolve_def(cx, id),
    }
}

fn resolve_def(cx: &DocContext, id: ast::NodeId) -> Option<ast::DefId> {
    cx.tcx_opt().and_then(|tcx| {
        tcx.def_map.borrow().get(&id).map(|&def| register_def(cx, def))
    })
}

#[derive(Clone, RustcEncodable, RustcDecodable, Show)]
pub struct Macro {
    pub source: String,
}

impl Clean<Item> for doctree::Macro {
    fn clean(&self, cx: &DocContext) -> Item {
        Item {
            name: Some(format!("{}!", self.name.clean(cx))),
            attrs: self.attrs.clean(cx),
            source: self.whence.clean(cx),
            visibility: ast::Public.clean(cx),
            stability: self.stab.clean(cx),
            def_id: ast_util::local_def(self.id),
            inner: MacroItem(Macro {
                source: self.whence.to_src(cx),
            }),
        }
    }
}

#[derive(Clone, RustcEncodable, RustcDecodable, Show)]
pub struct Stability {
    pub level: attr::StabilityLevel,
    pub text: String
}

impl Clean<Stability> for attr::Stability {
    fn clean(&self, _: &DocContext) -> Stability {
        Stability {
            level: self.level,
            text: self.text.as_ref().map_or("".to_string(),
                                            |interned| interned.get().to_string()),
        }
    }
}

impl Clean<Item> for ast::AssociatedType {
    fn clean(&self, cx: &DocContext) -> Item {
        Item {
            source: self.ty_param.span.clean(cx),
            name: Some(self.ty_param.ident.clean(cx)),
            attrs: self.attrs.clean(cx),
            inner: AssociatedTypeItem(self.ty_param.clean(cx)),
            visibility: None,
            def_id: ast_util::local_def(self.ty_param.id),
            stability: None,
        }
    }
}

impl Clean<Item> for ty::AssociatedType {
    fn clean(&self, cx: &DocContext) -> Item {
        Item {
            source: DUMMY_SP.clean(cx),
            name: Some(self.name.clean(cx)),
            attrs: Vec::new(),
            inner: AssociatedTypeItem(TyParam {
                name: self.name.clean(cx),
                did: ast::DefId {
                    krate: 0,
                    node: ast::DUMMY_NODE_ID
                },
                // FIXME(#20727): bounds are missing and need to be filled in from the
                // predicates on the trait itself
                bounds: vec![],
                default: None,
            }),
            visibility: None,
            def_id: self.def_id,
            stability: None,
        }
    }
}

impl Clean<Item> for ast::Typedef {
    fn clean(&self, cx: &DocContext) -> Item {
        Item {
            source: self.span.clean(cx),
            name: Some(self.ident.clean(cx)),
            attrs: self.attrs.clean(cx),
            inner: TypedefItem(Typedef {
                type_: self.typ.clean(cx),
                generics: Generics {
                    lifetimes: Vec::new(),
                    type_params: Vec::new(),
                    where_predicates: Vec::new()
                },
            }),
            visibility: None,
            def_id: ast_util::local_def(self.id),
            stability: None,
        }
    }
}

impl<'a> Clean<Typedef> for (ty::TypeScheme<'a>, ParamSpace) {
    fn clean(&self, cx: &DocContext) -> Typedef {
        let (ref ty_scheme, ps) = *self;
        Typedef {
            type_: ty_scheme.ty.clean(cx),
            generics: (&ty_scheme.generics, ps).clean(cx)
        }
    }
}

fn lang_struct(cx: &DocContext, did: Option<ast::DefId>,
               t: ty::Ty, name: &str,
               fallback: fn(Box<Type>) -> Type) -> Type {
    let did = match did {
        Some(did) => did,
        None => return fallback(box t.clean(cx)),
    };
    let fqn = csearch::get_item_path(cx.tcx(), did);
    let fqn: Vec<String> = fqn.into_iter().map(|i| {
        i.to_string()
    }).collect();
    cx.external_paths.borrow_mut().as_mut().unwrap().insert(did, (fqn, TypeStruct));
    ResolvedPath {
        typarams: None,
        did: did,
        path: Path {
            global: false,
            segments: vec![PathSegment {
                name: name.to_string(),
                params: PathParameters::AngleBracketed {
                    lifetimes: vec![],
                    types: vec![t.clean(cx)],
                    bindings: vec![]
                }
            }],
        },
    }
}

/// An equality constraint on an associated type, e.g. `A=Bar` in `Foo<A=Bar>`
#[derive(Clone, PartialEq, RustcDecodable, RustcEncodable, Show)]
pub struct TypeBinding {
    pub name: String,
    pub ty: Type
}

impl Clean<TypeBinding> for ast::TypeBinding {
    fn clean(&self, cx: &DocContext) -> TypeBinding {
        TypeBinding {
            name: self.ident.clean(cx),
            ty: self.ty.clean(cx)
        }
    }
}<|MERGE_RESOLUTION|>--- conflicted
+++ resolved
@@ -2088,8 +2088,7 @@
     }
 }
 
-<<<<<<< HEAD
-#[derive(Show, Clone, RustcEncodable, RustcDecodable, PartialEq, Copy)]
+#[derive(Show, Clone, RustcEncodable, RustcDecodable, PartialEq, Copy, Show)]
 pub enum ImplPolarity {
     Positive,
     Negative,
@@ -2104,10 +2103,7 @@
     }
 }
 
-#[derive(Clone, RustcEncodable, RustcDecodable)]
-=======
-#[derive(Clone, RustcEncodable, RustcDecodable, Show)]
->>>>>>> 159236a6
+#[derive(Clone, RustcEncodable, RustcDecodable, Show)]
 pub struct Impl {
     pub generics: Generics,
     pub trait_: Option<Type>,
