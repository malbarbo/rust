--- conflicted
+++ resolved
@@ -808,24 +808,6 @@
     fn map_attrs<F: FnOnce(Vec<ast::Attribute>) -> Vec<ast::Attribute>>(self, f: F) -> Self;
 }
 
-<<<<<<< HEAD
-=======
-/// A cheap way to add Attributes to an AST node.
-pub trait WithAttrs {
-    // FIXME: Could be extended to anything IntoIter<Item=Attribute>
-    fn with_attrs(self, attrs: ThinVec<Attribute>) -> Self;
-}
-
-impl<T: HasAttrs> WithAttrs for T {
-    fn with_attrs(self, attrs: ThinVec<Attribute>) -> Self {
-        self.map_attrs(|mut orig_attrs| {
-            orig_attrs.extend::<Vec<_>>(attrs.into());
-            orig_attrs
-        })
-    }
-}
-
->>>>>>> 5033eca6
 impl HasAttrs for Vec<Attribute> {
     fn attrs(&self) -> &[Attribute] {
         &self
